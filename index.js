--- conflicted
+++ resolved
@@ -513,14 +513,7 @@
     this.padInvocationsAndErrorsWithZeros();
     this.sortMetricDataResultsByTimestamp();
 
-<<<<<<< HEAD
-    this.setBarChartData();
-    this.setLineGraphData();
-
     this.getLogStreams(`/aws/lambda/${this.fullFuncName}`).then(() => {
-=======
-    this.getLogStreams(`/aws/lambda/${this.funcName}`).then(() => {
->>>>>>> 712d883e
       screen.render();
     });
 
