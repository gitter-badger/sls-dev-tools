--- conflicted
+++ resolved
@@ -34,15 +34,9 @@
 - Choose a function with the arrow keys, and press enter to see the metrics for that function.
   - If you get an `AccessDenied` error in which case you must add the `GetMetricData` permission from CloudWatch in the IAM console on AWS.
   - If you're not seeing any data in the graphs, try changing your start date to make sure you have had invocations since then.
-<<<<<<< HEAD
-- The EventBridge pane allows you to view event buses in your region, and send events to each bus from a template editor. 
-- View the Event Registry, find schemas for all your events, and enter event properties using a simple form, without needing to write JSON boilerplate.  
-- Switch focus between the selected window by pressing tab.
-=======
 - The EventBridge pane allows you to view event buses in your region, and send events to each bus from a template editor.
 - View the Event Registry, find schemas for all your events, and enter event properties using a simple form, without needing to write JSON boilerplate.
-- Switch focus between lambda functions and event buses by pressing tab.
->>>>>>> e8d874a1
+- Switch focus between the selected window by pressing tab.
 - The line graph shows the number of invocations and errors that occurred within the time interval.
 - The bar chart shows the response time of 5 most recent invocations.
 - Change regions using the map (tab to select it)
