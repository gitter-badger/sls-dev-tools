--- conflicted
+++ resolved
@@ -4,11 +4,7 @@
 import { helpModal } from "./modals/helpModal";
 import { eventRegistryModal } from "./modals/eventRegistryModal";
 import { eventInjectionModal } from "./modals/eventInjectionModal";
-<<<<<<< HEAD
 import { Map } from "./components";
-=======
-import Serverless from "./services/serverless";
->>>>>>> 0de6a3f0
 
 const blessed = require("blessed");
 const contrib = require("blessed-contrib");
